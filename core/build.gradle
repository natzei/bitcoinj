--- conflicted
+++ resolved
@@ -1,13 +1,8 @@
 plugins {
     id 'java-library'
     id 'com.google.protobuf'
-<<<<<<< HEAD
     id 'maven-publish'
     id 'eclipse'
-=======
-    id 'maven'
-//    id 'eclipse'
->>>>>>> f963b5e0
 }
 
 //configurations.create('compile')
