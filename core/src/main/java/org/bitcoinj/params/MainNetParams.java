/*
 * Copyright 2013 Google Inc.
 * Copyright 2015 Andreas Schildbach
 *
 * Licensed under the Apache License, Version 2.0 (the "License");
 * you may not use this file except in compliance with the License.
 * You may obtain a copy of the License at
 *
 *    http://www.apache.org/licenses/LICENSE-2.0
 *
 * Unless required by applicable law or agreed to in writing, software
 * distributed under the License is distributed on an "AS IS" BASIS,
 * WITHOUT WARRANTIES OR CONDITIONS OF ANY KIND, either express or implied.
 * See the License for the specific language governing permissions and
 * limitations under the License.
 */

package org.bitcoinj.params;

import java.net.URI;

import org.bitcoinj.core.Block;
import org.bitcoinj.core.ECKey;
import org.bitcoinj.core.Sha256Hash;
import org.bitcoinj.core.Utils;
import org.bitcoinj.net.discovery.HttpDiscovery;


import static com.google.common.base.Preconditions.checkState;

/**
 * Parameters for the main production network on which people trade goods and services.
 */
public class MainNetParams extends AbstractBitcoinNetParams {
    public static final int MAINNET_MAJORITY_WINDOW = 1000;
    public static final int MAINNET_MAJORITY_REJECT_BLOCK_OUTDATED = 950;
    public static final int MAINNET_MAJORITY_ENFORCE_BLOCK_UPGRADE = 750;
    private static final long GENESIS_TIME = 1231006505;
    private static final long GENESIS_NONCE = 2083236893;
    private static final Sha256Hash GENESIS_HASH = Sha256Hash.wrap("000000000019d6689c085ae165831e934ff763ae46a2a6c172b3f1b60a8ce26f");

    public MainNetParams() {
        super();
        id = ID_MAINNET;

        targetTimespan = TARGET_TIMESPAN;
        maxTarget = Utils.decodeCompactBits(Block.STANDARD_MAX_DIFFICULTY_TARGET);

        port = 8333;
        packetMagic = 0xf9beb4d9L;
        dumpedPrivateKeyHeader = 128;
        addressHeader = 0;
        p2shHeader = 5;
        segwitAddressHrp = "bc";
        spendableCoinbaseDepth = 100;
        bip32HeaderP2PKHpub = 0x0488b21e; // The 4 byte header that serializes in base58 to "xpub".
        bip32HeaderP2PKHpriv = 0x0488ade4; // The 4 byte header that serializes in base58 to "xprv"
        bip32HeaderP2WPKHpub = 0x04b24746; // The 4 byte header that serializes in base58 to "zpub".
        bip32HeaderP2WPKHpriv = 0x04b2430c; // The 4 byte header that serializes in base58 to "zprv"

        majorityEnforceBlockUpgrade = MAINNET_MAJORITY_ENFORCE_BLOCK_UPGRADE;
        majorityRejectBlockOutdated = MAINNET_MAJORITY_REJECT_BLOCK_OUTDATED;
        majorityWindow = MAINNET_MAJORITY_WINDOW;

        // This contains (at a minimum) the blocks which are not BIP30 compliant. BIP30 changed how duplicate
        // transactions are handled. Duplicated transactions could occur in the case where a coinbase had the same
        // extraNonce and the same outputs but appeared at different heights, and greatly complicated re-org handling.
        // Having these here simplifies block connection logic considerably.
        checkpoints.put(91722, Sha256Hash.wrap("00000000000271a2dc26e7667f8419f2e15416dc6955e5a6c6cdf3f2574dd08e"));
        checkpoints.put(91812, Sha256Hash.wrap("00000000000af0aed4792b1acee3d966af36cf5def14935db8de83d6f9306f2f"));
        checkpoints.put(91842, Sha256Hash.wrap("00000000000a4d0a398161ffc163c503763b1f4360639393e0e4c8e300e0caec"));
        checkpoints.put(91880, Sha256Hash.wrap("00000000000743f190a18c5577a3c2d2a1f610ae9601ac046a38084ccb7cd721"));
        checkpoints.put(200000, Sha256Hash.wrap("000000000000034a7dedef4a161fa058a2d67a173a90155f3a2fe6fc132e0ebf"));

        dnsSeeds = new String[] {
                "seed.bitcoin.sipa.be",         // Pieter Wuille
                "dnsseed.bluematt.me",          // Matt Corallo
                "dnsseed.bitcoin.dashjr.org",   // Luke Dashjr
                "seed.bitcoinstats.com",        // Chris Decker
                "seed.bitcoin.jonasschnelli.ch",// Jonas Schnelli
                "seed.btc.petertodd.net",       // Peter Todd
                "seed.bitcoin.sprovoost.nl",    // Sjors Provoost
                "dnsseed.emzy.de",              // Stephan Oeste
                "seed.bitcoin.wiz.biz",         // Jason Maurice
        };
        httpSeeds = new HttpDiscovery.Details[] {
<<<<<<< HEAD
                // Anton Kumaigorodski
                new HttpDiscovery.Details(
                        ECKey.fromPublicOnly(Utils.HEX.decode("02c682e83db4efac3c841d6fa544211fb1e4a55061060019b3682fc306f228c558")),
                        URI.create("http://lightning-wallet.com:8081/peers")
                )
=======
>>>>>>> 328da890
        };

        // These are in big-endian format, which is what the SeedPeers code expects.
        // Updated Apr. 11th 2019
        addrSeeds = new int[] {
                // seed.bitcoin.sipa.be
                0x117c7e18, 0x12641955, 0x1870652e, 0x1dfec3b9, 0x4a330834, 0x5b53382d, 0x77abaca3, 0x09e3d36c,
                0xa0a4e1d4, 0xa275d9c7, 0xa280bc4b, 0xa50d1b76, 0x0a5f84cb, 0xa86cd5bd, 0xb3f427ba, 0xc6fc4cd0,
                0xc73c19b9, 0xd905d85f, 0xd919f9ad, 0xda3fc312, 0xdc4ca5b9, 0xe38ef05b, 0xedce8e57, 0xf68ad23e,
                0xfb3b9c59,
                // dnsseed.bluematt.me
                0x1061d85f, 0x2d5325b0, 0x3505ef91, 0x4c42b14c, 0x623cce72, 0x067e4428, 0x6b47e32e, 0x6e47e32e,
                0x87aed35f, 0x96fe3234, 0xac81419f, 0xb6f9bb25, 0xc9ddb4b9, 0xcbd8aca3, 0xd55c09b0, 0xd5640618,
                0xdaa9144e, 0xdfb99088, 0xe0339650, 0xeb8221af, 0xfcbfd75b,
                // dnsseed.bitcoin.dashjr.org
                0x028ea62e, 0x2cf968be, 0x2d9cf023, 0x3bedb812, 0x40373745, 0x40aa9850, 0x42504a28, 0x50b8f655,
                0x5a86e548, 0x6d79f459, 0x70681b41, 0x74a8cf1f, 0x779233d4, 0x8b2380b2, 0x9dcc342f, 0xa331b5ad,
                0xa95b4c90, 0xb05ff750, 0x0bfde3d4, 0x0c15c136, 0xd3912552, 0xd56ce69d, 0xd8af5454, 0xfce48068,
                // seed.bitcoinstats.com
                0x10c23a35, 0x1168b223, 0x11ae871f, 0x14ddce34, 0x018ce3d5, 0x1b242934, 0x20bcf754, 0x33954d33,
                0x355609b0, 0x39fd202f, 0x4df35e2f, 0x4f23f22b, 0x5707f862, 0x8602bdce, 0x8e09703e, 0x90009ede,
                0x9ffb125b, 0xa33c4c90, 0xa9c4ec57, 0xaa2d5097, 0xae52fb94, 0x00ed2636, 0xedf5649f, 0x0f41a6bc,
                0xfe03cf22,
                // seed.bitcoin.jonasschnelli.ch
                0x23159dd8, 0x368fea55, 0x50bd4031, 0x5395de6c, 0x05c6902f, 0x60c09350, 0x66d6d168, 0x70d90337,
                0x7a549ac3, 0x9012d552, 0x94a60f33, 0xa490ff36, 0xb030d552, 0xb0729450, 0xb12b4c4a, 0x0b7e7e60,
                0xc4f84b2f, 0xc533f42f, 0xc8f60ec2, 0xc9d1bab9, 0xd329cb74, 0xe4b26ab4, 0xe70e5db0, 0xec072034,
                // seed.btc.petertodd.net
                0x10ac1242, 0x131c4a79, 0x1477da47, 0x2899ec63, 0x45660451, 0x4b1b0050, 0x6931d0c2, 0x070ed85f,
                0x806a9950, 0x80b0d522, 0x810d2bc1, 0x829d3b8b, 0x848bdfb0, 0x87a5e52e, 0x9664bb25, 0xa021a6df,
                0x0a5f8548, 0x0a66c752, 0xaaf5b64f, 0xabba464a, 0xc5df4165, 0xe8c5efd5, 0xfa08d01f,
                // seed.bitcoin.sprovoost.nl
                0x14420418, 0x1efdd990, 0x32ded23a, 0x364e1e54, 0x3981d262, 0x39ae6ed3, 0x5143a699, 0x68f861cb,
                0x6f229e23, 0x6fe45d8e, 0x77db09b0, 0x7a1cd85f, 0x8dd03b8b, 0x92aec9c3, 0xa2debb23, 0xa47dee50,
                0xb3566bb4, 0xcb1845b9, 0xcd51c253, 0xd541574d, 0xe0cba936, 0xfb2c26d0,
                // dnsseed.emzy.de
                0x16e0d7b9, 0x1719c2b9, 0x1edfd04a, 0x287eff2d, 0x28f54e3e, 0x3574c1bc, 0x36f1b4cf, 0x3932571b,
                0x3d6f9bbc, 0x4458aa3a, 0x4dd2cf52, 0x05483e97, 0x559caed5, 0x59496251, 0x66d432c6, 0x7501f7c7,
                0x7775599f, 0x8e0ea28b, 0x8f3d0d9d, 0x902695de, 0xa6ada27b, 0xbb00875b, 0xbc26c979, 0xd1a2c58a,
                0xf6d33b8b, 0xf9d95947,
        };
    }

    private static MainNetParams instance;
    public static synchronized MainNetParams get() {
        if (instance == null) {
            instance = new MainNetParams();
        }
        return instance;
    }

    @Override
    public Block getGenesisBlock() {
        synchronized (GENESIS_HASH) {
            if (genesisBlock == null) {
                genesisBlock = Block.createGenesis(this);
                genesisBlock.setDifficultyTarget(Block.STANDARD_MAX_DIFFICULTY_TARGET);
                genesisBlock.setTime(GENESIS_TIME);
                genesisBlock.setNonce(GENESIS_NONCE);
                checkState(genesisBlock.getHash().equals(GENESIS_HASH), "Invalid genesis hash");
            }
        }
        return genesisBlock;
    }

    @Override
    public String getPaymentProtocolId() {
        return PAYMENT_PROTOCOL_ID_MAINNET;
    }
}<|MERGE_RESOLUTION|>--- conflicted
+++ resolved
@@ -84,14 +84,6 @@
                 "seed.bitcoin.wiz.biz",         // Jason Maurice
         };
         httpSeeds = new HttpDiscovery.Details[] {
-<<<<<<< HEAD
-                // Anton Kumaigorodski
-                new HttpDiscovery.Details(
-                        ECKey.fromPublicOnly(Utils.HEX.decode("02c682e83db4efac3c841d6fa544211fb1e4a55061060019b3682fc306f228c558")),
-                        URI.create("http://lightning-wallet.com:8081/peers")
-                )
-=======
->>>>>>> 328da890
         };
 
         // These are in big-endian format, which is what the SeedPeers code expects.
