--- conflicted
+++ resolved
@@ -29,12 +29,9 @@
 import org.bitcoinj.script.Script.ScriptType;
 
 import javax.annotation.Nullable;
-<<<<<<< HEAD
 
 import java.io.Serializable;
 import java.math.BigInteger;
-=======
->>>>>>> 36d7b11d
 import java.util.ArrayList;
 import java.util.Arrays;
 import java.util.Collections;
@@ -51,15 +48,10 @@
  * convenience methods on {@link Transaction}, but they are useful when working with the
  * protocol at a lower level.</p>
  */
-<<<<<<< HEAD
 public class ScriptBuilder implements Serializable {
     private static final long serialVersionUID = 1L;
 
-    private List<ScriptChunk> chunks;
-=======
-public class ScriptBuilder {
     private final List<ScriptChunk> chunks;
->>>>>>> 36d7b11d
 
     /** Creates a fresh ScriptBuilder with an empty program. */
     public ScriptBuilder() {
